/*
 * Copyright 2010 the original author or authors.
 *
 * Licensed under the Apache License, Version 2.0 (the "License");
 * you may not use this file except in compliance with the License.
 * You may obtain a copy of the License at
 *
 *      http://www.apache.org/licenses/LICENSE-2.0
 *
 * Unless required by applicable law or agreed to in writing, software
 * distributed under the License is distributed on an "AS IS" BASIS,
 * WITHOUT WARRANTIES OR CONDITIONS OF ANY KIND, either express or implied.
 * See the License for the specific language governing permissions and
 * limitations under the License.
 */

import org.gradle.api.internal.project.ProjectInternal
import org.gradle.jvm.toolchain.internal.JavaInstallationProbe
import org.jetbrains.kotlin.gradle.tasks.KotlinCompile
import java.io.File
import java.util.Properties
import kotlin.coroutines.experimental.EmptyCoroutineContext.plus

plugins {
    groovy
    `java-gradle-plugin`
    `kotlin-dsl`
    idea
    eclipse
}

java {
    sourceCompatibility = JavaVersion.VERSION_1_7
    targetCompatibility = JavaVersion.VERSION_1_7
}

gradlePlugin {
    (plugins) {
        "classycle" {
            id = "classycle"
            implementationClass = "org.gradle.plugins.classycle.ClassyclePlugin"
        }
        "testFixtures" {
            id = "test-fixtures"
            implementationClass = "org.gradle.plugins.testfixtures.TestFixturesPlugin"
        }
        "strictCompile" {
            id = "strict-compile"
            implementationClass = "org.gradle.plugins.strictcompile.StrictCompilePlugin"
        }
        "jsoup" {
            id = "jsoup"
            implementationClass = "org.gradle.plugins.jsoup.JsoupPlugin"
        }
        "buildTypes" {
            id = "build-types"
            implementationClass = "org.gradle.plugins.buildtypes.BuildTypesPlugin"
        }
        "gradleCompile" {
            id = "gradle-compile"
            implementationClass = "org.gradle.plugins.compile.GradleCompilePlugin"
        }
<<<<<<< HEAD
        "ideConfiguration" {
            id = "ide-configuration"
            implementationClass = "org.gradle.plugins.ideconfiguration.IdeConfigurationPlugin"
=======
        "performanceTest" {
            id = "performance-test"
            implementationClass = "org.gradle.plugins.performance.PerformanceTestPlugin"
>>>>>>> 2a7a16aa
        }
    }
}

repositories {
    maven { url = uri("https://repo.gradle.org/gradle/libs-releases") }
    maven { url = uri("https://repo.gradle.org/gradle/libs-snapshots") }
    gradlePluginPortal()
}

dependencies {
    compile("org.ow2.asm:asm:6.0")
    compile("org.ow2.asm:asm-commons:6.0")
    compile(gradleApi())
    compile("com.google.guava:guava-jdk5:14.0.1")
    compile("commons-lang:commons-lang:2.6")
    compile(localGroovy())
    compile("org.codehaus.groovy.modules.http-builder:http-builder:0.7.2")
    testCompile("junit:junit:4.12")
    testCompile("org.spockframework:spock-core:1.0-groovy-2.4")
    testCompile("cglib:cglib-nodep:3.2.5")
    testCompile("org.objenesis:objenesis:2.4")
    testCompile("org.hamcrest:hamcrest-core:1.3")
    testCompile("com.nhaarman:mockito-kotlin:1.5.0")

    compile("org.pegdown:pegdown:1.6.0")
    compile("org.jsoup:jsoup:1.11.2")
    compile("me.champeau.gradle:japicmp-gradle-plugin:0.2.4")
    compile("org.asciidoctor:asciidoctor-gradle-plugin:1.5.6")
    compile("com.github.javaparser:javaparser-core:2.4.0")
    compile("com.fasterxml.jackson.module:jackson-module-kotlin:2.9.2")

    constraints {
        compile("org.codehaus.groovy:groovy-all:2.4.12")
    }

    components {
        withModule("net.sourceforge.nekohtml:nekohtml") {
            allVariants {
                // Xerces on the runtime classpath is breaking some of our doc tasks
                withDependencies { removeAll { it.group == "xerces" } }
            }
        }
    }
}

// Allow Kotlin types to reference both Java and Groovy types
// Remove compileGroovy -> compileJava dependency added by GroovyBasePlugin
// Prevent cycles in the task graph as compileJava depends on compileKotlin
tasks {
    val compileGroovy by getting(GroovyCompile::class) {
        dependsOn.remove("compileJava")
    }
    "compileKotlin"(KotlinCompile::class) {
        classpath += files(compileGroovy.destinationDir).builtBy(compileGroovy)
    }
}

val isCiServer: Boolean by extra { System.getenv().containsKey("CI") }

fun configureCompileTask(task: AbstractCompile, options: CompileOptions) {
    options.isFork = true
    options.encoding = "utf-8"
    options.compilerArgs = mutableListOf("-Xlint:-options", "-Xlint:-path")
    val vendor = System.getProperty("java.vendor")
    task.inputs.property("javaInstallation", "${vendor} ${JavaVersion.current()}")
}

tasks.withType<JavaCompile> {
    options.isIncremental = true
    configureCompileTask(this, options)
}
tasks.withType<GroovyCompile> {
    groovyOptions.encoding = "utf-8"
    configureCompileTask(this, options)
}

if (!isCiServer || System.getProperty("enableCodeQuality")?.toLowerCase() == "true") {
    apply { from("../gradle/codeQuality.gradle") }
}

apply { from("../gradle/ciReporting.gradle") }

fun readProperties(propertiesFile: File) = Properties().apply {
    propertiesFile.inputStream().use { fis ->
        load(fis)
    }
}

// Workaround caching problems with 'java-gradle-plugin'
// vvvvv
normalization {
    runtimeClasspath {
        ignore("plugin-under-test-metadata.properties")
    }
}
// ^^^^^

tasks {
    val checkSameDaemonArgs by creating {
        doLast {
            val buildSrcProperties = readProperties(File(project.rootDir, "gradle.properties"))
            val rootProperties = readProperties(File(project.rootDir, "../gradle.properties"))
            val jvmArgs = listOf(buildSrcProperties, rootProperties).map { it.getProperty("org.gradle.jvmargs") }.toSet()
            if (jvmArgs.size > 1) {
                throw GradleException("gradle.properties and buildSrc/gradle.properties have different org.gradle.jvmargs " +
                    "which may cause two daemons to be spawned on CI and in IDEA. " +
                    "Use the same org.gradle.jvmargs for both builds.")
            }
        }
    }

    val build by getting
    build.dependsOn(checkSameDaemonArgs)
}<|MERGE_RESOLUTION|>--- conflicted
+++ resolved
@@ -60,15 +60,9 @@
             id = "gradle-compile"
             implementationClass = "org.gradle.plugins.compile.GradleCompilePlugin"
         }
-<<<<<<< HEAD
-        "ideConfiguration" {
-            id = "ide-configuration"
-            implementationClass = "org.gradle.plugins.ideconfiguration.IdeConfigurationPlugin"
-=======
         "performanceTest" {
             id = "performance-test"
             implementationClass = "org.gradle.plugins.performance.PerformanceTestPlugin"
->>>>>>> 2a7a16aa
         }
     }
 }
@@ -95,7 +89,7 @@
     testCompile("com.nhaarman:mockito-kotlin:1.5.0")
 
     compile("org.pegdown:pegdown:1.6.0")
-    compile("org.jsoup:jsoup:1.11.2")
+    compile("org.jsoup:jsoup:1.6.3")
     compile("me.champeau.gradle:japicmp-gradle-plugin:0.2.4")
     compile("org.asciidoctor:asciidoctor-gradle-plugin:1.5.6")
     compile("com.github.javaparser:javaparser-core:2.4.0")
