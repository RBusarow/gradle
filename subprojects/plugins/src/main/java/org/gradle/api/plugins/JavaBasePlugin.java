--- conflicted
+++ resolved
@@ -152,13 +152,8 @@
 
             ConfigurationContainer configurations = project.getConfigurations();
 
-<<<<<<< HEAD
             defineConfigurationsForSourceSet(sourceSet, (RoleBasedConfigurationContainerInternal) configurations);
-            definePathsForSourceSet(sourceSet, outputConventionMapping, project);
-=======
-            defineConfigurationsForSourceSet(sourceSet, configurations);
             definePathsForSourceSet(sourceSet, project);
->>>>>>> 386e3ef4
 
             createProcessResourcesTask(sourceSet, sourceSet.getResources(), project);
             TaskProvider<JavaCompile> compileTask = createCompileJavaTask(sourceSet, sourceSet.getJava(), project);
