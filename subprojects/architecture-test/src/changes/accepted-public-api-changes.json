--- conflicted
+++ resolved
@@ -57,15 +57,9 @@
             ]
         },
         {
-<<<<<<< HEAD
-            "type": "org.gradle.api.artifacts.ExternalDependency",
-            "member": "Method org.gradle.api.artifacts.ExternalDependency.setForce(boolean)",
-            "acceptation": "Removed for Gradle 8.0",
-=======
             "type": "org.gradle.api.artifacts.DependencySubstitutions$Substitution",
             "member": "Method org.gradle.api.artifacts.DependencySubstitutions$Substitution.with(org.gradle.api.artifacts.component.ComponentSelector)",
             "acceptation": "Deprecated method has been removed in Gradle 8.0",
->>>>>>> 60cd44b5
             "changes": [
                 "Method has been removed"
             ]
@@ -559,14 +553,6 @@
             ]
         },
         {
-            "type": "org.gradle.kotlin.dsl.ClientModuleScope",
-            "member": "Class org.gradle.kotlin.dsl.ClientModuleScope",
-            "acceptation": "Removed for Gradle 8.0",
-            "changes": [
-                "org.gradle.kotlin.dsl.support.delegates.ClientModuleDelegate.setForce(boolean)"
-            ]
-        },
-        {
             "type": "org.gradle.kotlin.dsl.ConfigurationDeprecatedExtensionsKt",
             "member": "Method org.gradle.kotlin.dsl.ConfigurationDeprecatedExtensionsKt.getUploadTaskName$annotations(org.gradle.api.NamedDomainObjectProvider)",
             "acceptation": "Class to be removed, functionality deleted",
