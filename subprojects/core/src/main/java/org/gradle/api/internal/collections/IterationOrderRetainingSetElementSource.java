--- conflicted
+++ resolved
@@ -32,28 +32,12 @@
 
     @Override
     public Iterator<T> iteratorNoFlush() {
-<<<<<<< HEAD
-        return values.iterator();
+        return new RealizedElementCollectionIterator<T>(getInserted(), new HashSet<T>());
     }
 
     @Override
     public Iterator<ProviderInternal<? extends T>> iteratorPending() {
-        return pending.iteratorPending();
-    }
-
-    @Override
-    public boolean contains(Object element) {
-        pending.realizePending();
-        return values.contains(element);
-    }
-
-    @Override
-    public boolean containsAll(Collection<?> elements) {
-        pending.realizePending();
-        return values.containsAll(elements);
-=======
-        return new RealizedElementCollectionIterator<T>(getInserted(), new HashSet<T>());
->>>>>>> 7ea89604
+        return new PendingElementCollectionIterator<T>(getInserted(), new HashSet<ProviderInternal<? extends T>>());
     }
 
     @Override
@@ -76,38 +60,4 @@
             return false;
         }
     }
-
-<<<<<<< HEAD
-    @Override
-    public void clear() {
-        pending.clear();
-        values.clear();
-    }
-
-    @Override
-    public void realizePending() {
-        pending.realizePending();
-    }
-
-    @Override
-    public void realizePending(Class<?> type) {
-        pending.realizePending(type);
-    }
-
-    @Override
-    public void addPending(ProviderInternal<? extends T> provider) {
-        pending.addPending(provider);
-    }
-
-    @Override
-    public boolean removePending(ProviderInternal<? extends T> provider) {
-        return pending.removePending(provider);
-    }
-
-    @Override
-    public void onRealize(Action<ProviderInternal<? extends T>> action) {
-        pending.onRealize(action);
-    }
-=======
->>>>>>> 7ea89604
 }