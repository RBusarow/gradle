/*
 * Copyright 2021 the original author or authors.
 *
 * Licensed under the Apache License, Version 2.0 (the "License");
 * you may not use this file except in compliance with the License.
 * You may obtain a copy of the License at
 *
 *      http://www.apache.org/licenses/LICENSE-2.0
 *
 * Unless required by applicable law or agreed to in writing, software
 * distributed under the License is distributed on an "AS IS" BASIS,
 * WITHOUT WARRANTIES OR CONDITIONS OF ANY KIND, either express or implied.
 * See the License for the specific language governing permissions and
 * limitations under the License.
 */

package org.gradle.configurationcache

import groovy.lang.Closure
import groovy.lang.GroovyObjectSupport
import groovy.lang.Script
import org.gradle.api.Action
import org.gradle.api.AntBuilder
import org.gradle.api.InvalidUserCodeException
import org.gradle.api.NamedDomainObjectContainer
import org.gradle.api.NamedDomainObjectFactory
import org.gradle.api.PathValidation
import org.gradle.api.Project
import org.gradle.api.ProjectEvaluationListener
import org.gradle.api.Task
import org.gradle.api.artifacts.ConfigurationContainer
import org.gradle.api.artifacts.dsl.ArtifactHandler
import org.gradle.api.artifacts.dsl.DependencyFactory
import org.gradle.api.artifacts.dsl.DependencyHandler
import org.gradle.api.artifacts.dsl.DependencyLockingHandler
import org.gradle.api.artifacts.dsl.RepositoryHandler
import org.gradle.api.component.SoftwareComponentContainer
import org.gradle.api.file.ConfigurableFileCollection
import org.gradle.api.file.ConfigurableFileTree
import org.gradle.api.file.CopySpec
import org.gradle.api.file.DeleteSpec
import org.gradle.api.file.FileTree
import org.gradle.api.file.ProjectLayout
import org.gradle.api.file.SyncSpec
import org.gradle.api.internal.DynamicObjectAware
import org.gradle.api.internal.GradleInternal
import org.gradle.api.internal.ProcessOperations
import org.gradle.api.internal.artifacts.configurations.DependencyMetaDataProvider
import org.gradle.api.internal.file.FileOperations
import org.gradle.api.internal.file.FileResolver
import org.gradle.api.internal.initialization.ClassLoaderScope
import org.gradle.api.internal.initialization.ScriptHandlerInternal
import org.gradle.api.internal.plugins.ExtensionContainerInternal
import org.gradle.api.internal.plugins.PluginManagerInternal
import org.gradle.api.internal.project.CrossProjectModelAccess
import org.gradle.api.internal.project.ProjectIdentifier
import org.gradle.api.internal.project.ProjectInternal
import org.gradle.api.internal.project.ProjectState
import org.gradle.api.internal.project.ProjectStateInternal
import org.gradle.api.internal.tasks.TaskContainerInternal
import org.gradle.api.logging.Logger
import org.gradle.api.logging.LoggingManager
import org.gradle.api.model.ObjectFactory
import org.gradle.api.plugins.Convention
import org.gradle.api.plugins.ObjectConfigurationAction
import org.gradle.api.plugins.PluginContainer
import org.gradle.api.provider.Property
import org.gradle.api.provider.Provider
import org.gradle.api.provider.ProviderFactory
import org.gradle.api.resources.ResourceHandler
import org.gradle.api.tasks.WorkResult
import org.gradle.configuration.ConfigurationTargetIdentifier
import org.gradle.configuration.internal.UserCodeApplicationContext
import org.gradle.configuration.project.ProjectConfigurationActionContainer
import org.gradle.configurationcache.extensions.capitalized
import org.gradle.configurationcache.extensions.uncheckedCast
import org.gradle.configurationcache.problems.ProblemsListener
import org.gradle.configurationcache.problems.PropertyProblem
import org.gradle.configurationcache.problems.StructuredMessage
import org.gradle.configurationcache.problems.location
import org.gradle.groovy.scripts.ScriptSource
import org.gradle.internal.logging.StandardOutputCapture
import org.gradle.internal.metaobject.BeanDynamicObject
import org.gradle.internal.metaobject.DynamicObject
import org.gradle.internal.model.ModelContainer
import org.gradle.internal.model.RuleBasedPluginListener
import org.gradle.internal.service.ServiceRegistry
import org.gradle.internal.service.scopes.ServiceRegistryFactory
import org.gradle.model.internal.registry.ModelRegistry
import org.gradle.normalization.InputNormalizationHandler
import org.gradle.normalization.internal.InputNormalizationHandlerInternal
import org.gradle.process.ExecResult
import org.gradle.process.ExecSpec
import org.gradle.process.JavaExecSpec
import org.gradle.util.Path
import org.gradle.util.internal.ConfigureUtil
import java.io.File
import java.net.URI
import java.util.concurrent.Callable


class ProblemReportingCrossProjectModelAccess(
    private val delegate: CrossProjectModelAccess,
    private val problems: ProblemsListener,
    private val coupledProjectsListener: CoupledProjectsListener,
    private val userCodeContext: UserCodeApplicationContext,
    private val dynamicCallProblemReporting: DynamicCallProblemReporting
) : CrossProjectModelAccess {
    override fun findProject(referrer: ProjectInternal, relativeTo: ProjectInternal, path: String): ProjectInternal? {
        return delegate.findProject(referrer, relativeTo, path)?.wrap(referrer)
    }

    override fun access(referrer: ProjectInternal, project: ProjectInternal): ProjectInternal {
        return project.wrap(referrer)
    }

    override fun getSubprojects(referrer: ProjectInternal, relativeTo: ProjectInternal): MutableSet<out ProjectInternal> {
        return delegate.getSubprojects(referrer, relativeTo).mapTo(LinkedHashSet()) { it.wrap(referrer) }
    }

    override fun getAllprojects(referrer: ProjectInternal, relativeTo: ProjectInternal): MutableSet<out ProjectInternal> {
        return delegate.getAllprojects(referrer, relativeTo).mapTo(LinkedHashSet()) { it.wrap(referrer) }
    }

<<<<<<< HEAD
    override fun parentProjectDynamicInheritedScope(referrerProject: ProjectInternal): DynamicObject? {
        val parent = referrerProject.parent ?: return null
        return CrossProjectModelAccessTrackingParentDynamicObject(
            parent, parent.inheritedScope, referrerProject, problems, coupledProjectsListener, userCodeContext, dynamicCallProblemReporting
        )
=======
    override fun gradleInstanceForProject(referrerProject: ProjectInternal, gradle: GradleInternal): GradleInternal {
        return CrossProjectConfigurationReportingGradle.from(gradle, referrerProject)
>>>>>>> 56c251a4
    }

    private
    fun ProjectInternal.wrap(referrer: ProjectInternal): ProjectInternal {
        return if (this == referrer) {
            this
        } else {
            ProblemReportingProject(this, referrer, problems, coupledProjectsListener, userCodeContext)
        }
    }

    private
    class ProblemReportingProject(
        val delegate: ProjectInternal,
        val referrer: ProjectInternal,
        val problems: ProblemsListener,
        val coupledProjectsListener: CoupledProjectsListener,
        val userCodeContext: UserCodeApplicationContext
    ) : ProjectInternal, GroovyObjectSupport() {

        override fun toString(): String {
            return delegate.toString()
        }

        override fun equals(other: Any?): Boolean {
            if (other === this) {
                return true
            }
            if (other == null || other.javaClass != javaClass) {
                return false
            }
            val project = other as ProblemReportingProject
            return delegate == project.delegate && referrer == project.referrer
        }

        override fun hashCode(): Int {
            return delegate.hashCode()
        }

        override fun getProperty(propertyName: String): Any {
            // Attempt to get the property value via this instance. If not present, then attempt to lookup via the delegate
            val thisBean = BeanDynamicObject(this).withNotImplementsMissing()
            val result = thisBean.tryGetProperty(propertyName)
            if (result.isFound) {
                return result.value
            }
            onAccess()
            val delegateBean = (delegate as DynamicObjectAware).asDynamicObject
            val delegateResult = delegateBean.tryGetProperty(propertyName)
            if (delegateResult.isFound) {
                return delegateResult.value
            }
            throw thisBean.getMissingProperty(propertyName)
        }

        override fun invokeMethod(name: String, args: Any): Any {
            // Attempt to get the property value via this instance. If not present, then attempt to lookup via the delegate
            val varargs: Array<Any?> = args.uncheckedCast()
            val thisBean = BeanDynamicObject(this).withNotImplementsMissing()
            val result = thisBean.tryInvokeMethod(name, *varargs)
            if (result.isFound) {
                return result.value
            }
            onAccess()
            val delegateBean = (delegate as DynamicObjectAware).asDynamicObject
            val delegateResult = delegateBean.tryInvokeMethod(name, *varargs)
            if (delegateResult.isFound) {
                return delegateResult.value
            }
            throw thisBean.methodMissingException(name, args)
        }

        override fun compareTo(other: Project?): Int {
            return delegate.compareTo(other)
        }

        override fun getRootDir(): File {
            return delegate.rootDir
        }

        override fun getBuildDir(): File {
            onAccess()
            return delegate.buildDir
        }

        override fun setBuildDir(path: File) {
            onAccess()
            delegate.buildDir = path
        }

        override fun setBuildDir(path: Any) {
            onAccess()
            delegate.setBuildDir(path)
        }

        override fun getName(): String {
            return delegate.name
        }

        override fun getBuildFile(): File {
            onAccess()
            return delegate.buildFile
        }

        override fun getDisplayName(): String {
            return delegate.displayName
        }

        override fun getDescription(): String? {
            onAccess()
            return delegate.description
        }

        override fun setDescription(description: String?) {
            onAccess()
            delegate.description = description
        }

        override fun getGroup(): Any {
            onAccess()
            return delegate.group
        }

        override fun setGroup(group: Any) {
            onAccess()
            delegate.group = group
        }

        override fun getVersion(): Any {
            onAccess()
            return delegate.version
        }

        override fun setVersion(version: Any) {
            onAccess()
            delegate.version = version
        }

        override fun getStatus(): Any {
            onAccess()
            return delegate.status
        }

        override fun getInternalStatus(): Property<Any> {
            onAccess()
            return delegate.internalStatus
        }

        override fun setStatus(status: Any) {
            onAccess()
            delegate.status = status
        }

        override fun getChildProjects(): MutableMap<String, Project> {
            return delegate.childProjects
        }

        override fun setProperty(name: String, value: Any?) {
            onAccess()
            delegate.setProperty(name, value)
        }

        override fun getProject(): ProjectInternal {
            return this
        }

        override fun task(name: String): Task {
            onAccess()
            return delegate.task(name)
        }

        override fun task(args: MutableMap<String, *>, name: String): Task {
            onAccess()
            return delegate.task(args, name)
        }

        override fun task(args: MutableMap<String, *>, name: String, configureClosure: Closure<*>): Task {
            onAccess()
            return delegate.task(args, name, configureClosure)
        }

        override fun task(name: String, configureClosure: Closure<*>): Task {
            onAccess()
            return delegate.task(name, configureClosure)
        }

        override fun task(name: String, configureAction: Action<in Task>): Task {
            onAccess()
            return delegate.task(name, configureAction)
        }

        override fun getPath(): String {
            return delegate.path
        }

        override fun getDefaultTasks(): MutableList<String> {
            onAccess()
            return delegate.defaultTasks
        }

        override fun setDefaultTasks(defaultTasks: MutableList<String>) {
            onAccess()
            delegate.defaultTasks = defaultTasks
        }

        override fun defaultTasks(vararg defaultTasks: String?) {
            onAccess()
            delegate.defaultTasks(*defaultTasks)
        }

        override fun evaluationDependsOn(path: String): Project {
            onAccess()
            return delegate.evaluationDependsOn(path)
        }

        override fun evaluationDependsOnChildren() {
            onAccess()
            delegate.evaluationDependsOnChildren()
        }

        override fun getAllTasks(recursive: Boolean): MutableMap<Project, MutableSet<Task>> {
            onAccess()
            return delegate.getAllTasks(recursive)
        }

        override fun getTasksByName(name: String, recursive: Boolean): MutableSet<Task> {
            onAccess()
            return delegate.getTasksByName(name, recursive)
        }

        override fun getProjectDir(): File {
            return delegate.projectDir
        }

        override fun file(path: Any): File {
            onAccess()
            return delegate.file(path)
        }

        override fun file(path: Any, validation: PathValidation): File {
            onAccess()
            return delegate.file(path, validation)
        }

        override fun uri(path: Any): URI {
            onAccess()
            return delegate.uri(path)
        }

        override fun relativePath(path: Any): String {
            onAccess()
            return delegate.relativePath(path)
        }

        override fun files(vararg paths: Any?): ConfigurableFileCollection {
            onAccess()
            return delegate.files(*paths)
        }

        override fun files(paths: Any, configureClosure: Closure<*>): ConfigurableFileCollection {
            onAccess()
            return delegate.files(paths, configureClosure)
        }

        override fun files(paths: Any, configureAction: Action<in ConfigurableFileCollection>): ConfigurableFileCollection {
            onAccess()
            return delegate.files(paths, configureAction)
        }

        override fun fileTree(baseDir: Any): ConfigurableFileTree {
            onAccess()
            return delegate.fileTree(baseDir)
        }

        override fun fileTree(baseDir: Any, configureClosure: Closure<*>): ConfigurableFileTree {
            onAccess()
            return delegate.fileTree(baseDir, configureClosure)
        }

        override fun fileTree(baseDir: Any, configureAction: Action<in ConfigurableFileTree>): ConfigurableFileTree {
            onAccess()
            return delegate.fileTree(baseDir, configureAction)
        }

        override fun fileTree(args: MutableMap<String, *>): ConfigurableFileTree {
            onAccess()
            return delegate.fileTree(args)
        }

        override fun zipTree(zipPath: Any): FileTree {
            onAccess()
            return delegate.zipTree(zipPath)
        }

        override fun tarTree(tarPath: Any): FileTree {
            onAccess()
            return delegate.tarTree(tarPath)
        }

        override fun <T : Any?> provider(value: Callable<T>): Provider<T> {
            onAccess()
            return delegate.provider(value)
        }

        override fun getProviders(): ProviderFactory {
            onAccess()
            return delegate.providers
        }

        override fun getObjects(): ObjectFactory {
            onAccess()
            return delegate.objects
        }

        override fun getLayout(): ProjectLayout {
            onAccess()
            return delegate.layout
        }

        override fun mkdir(path: Any): File {
            onAccess()
            return delegate.mkdir(path)
        }

        override fun delete(vararg paths: Any?): Boolean {
            onAccess()
            return delegate.delete(*paths)
        }

        override fun delete(action: Action<in DeleteSpec>): WorkResult {
            onAccess()
            return delegate.delete(action)
        }

        override fun javaexec(closure: Closure<*>): ExecResult {
            onAccess()
            return delegate.javaexec(closure)
        }

        override fun javaexec(action: Action<in JavaExecSpec>): ExecResult {
            onAccess()
            return delegate.javaexec(action)
        }

        override fun exec(closure: Closure<*>): ExecResult {
            onAccess()
            return delegate.exec(closure)
        }

        override fun exec(action: Action<in ExecSpec>): ExecResult {
            onAccess()
            return delegate.exec(action)
        }

        override fun absoluteProjectPath(path: String): String {
            return delegate.absoluteProjectPath(path)
        }

        override fun relativeProjectPath(path: String): String {
            return delegate.relativeProjectPath(path)
        }

        override fun getAnt(): AntBuilder {
            onAccess()
            return delegate.ant
        }

        override fun createAntBuilder(): AntBuilder {
            onAccess()
            return delegate.createAntBuilder()
        }

        override fun ant(configureClosure: Closure<*>): AntBuilder {
            onAccess()
            return delegate.ant(configureClosure)
        }

        override fun ant(configureAction: Action<in AntBuilder>): AntBuilder {
            onAccess()
            return delegate.ant(configureAction)
        }

        override fun getConfigurations(): ConfigurationContainer {
            onAccess()
            return delegate.configurations
        }

        override fun configurations(configureClosure: Closure<*>) {
            onAccess()
            delegate.configurations(configureClosure)
        }

        override fun getArtifacts(): ArtifactHandler {
            onAccess()
            return delegate.artifacts
        }

        override fun artifacts(configureClosure: Closure<*>) {
            onAccess()
            delegate.artifacts(configureClosure)
        }

        override fun artifacts(configureAction: Action<in ArtifactHandler>) {
            onAccess()
            delegate.artifacts(configureAction)
        }

        @Deprecated("The concept of conventions is deprecated. Use extensions instead.")
        override fun getConvention(): Convention {
            onAccess()
            @Suppress("deprecation")
            return delegate.convention
        }

        override fun depthCompare(otherProject: Project): Int {
            return delegate.depthCompare(otherProject)
        }

        override fun getDepth(): Int {
            return delegate.depth
        }

        override fun project(path: String, configureClosure: Closure<*>): Project {
            return project(path, ConfigureUtil.configureUsing(configureClosure))
        }

        override fun project(path: String, configureAction: Action<in Project>): Project {
            return delegate.project(referrer, path, configureAction)
        }

        override fun project(referrer: ProjectInternal, path: String, configureAction: Action<in Project>): ProjectInternal {
            return delegate.project(referrer, path, configureAction)
        }

        override fun getSubprojects(): Set<Project> {
            return delegate.getSubprojects(referrer)
        }

        override fun getSubprojects(referrer: ProjectInternal): Set<ProjectInternal> {
            return delegate.getSubprojects(referrer)
        }

        override fun subprojects(action: Action<in Project>) {
            delegate.subprojects(referrer, action)
        }

        override fun subprojects(configureClosure: Closure<*>) {
            delegate.subprojects(referrer, ConfigureUtil.configureUsing(configureClosure))
        }

        override fun subprojects(referrer: ProjectInternal, configureAction: Action<in Project>) {
            delegate.subprojects(referrer, configureAction)
        }

        override fun getAllprojects(): Set<Project> {
            return delegate.getAllprojects(referrer)
        }

        override fun getAllprojects(referrer: ProjectInternal): Set<ProjectInternal> {
            return delegate.getAllprojects(referrer)
        }

        override fun allprojects(action: Action<in Project>) {
            delegate.allprojects(referrer, action)
        }

        override fun allprojects(configureClosure: Closure<*>) {
            delegate.allprojects(referrer, ConfigureUtil.configureUsing(configureClosure))
        }

        override fun allprojects(referrer: ProjectInternal, configureAction: Action<in Project>) {
            delegate.allprojects(referrer, configureAction)
        }

        override fun beforeEvaluate(action: Action<in Project>) {
            onAccess()
            delegate.beforeEvaluate(action)
        }

        override fun afterEvaluate(action: Action<in Project>) {
            onAccess()
            delegate.afterEvaluate(action)
        }

        override fun beforeEvaluate(closure: Closure<*>) {
            onAccess()
            delegate.beforeEvaluate(closure)
        }

        override fun afterEvaluate(closure: Closure<*>) {
            onAccess()
            delegate.afterEvaluate(closure)
        }

        override fun hasProperty(propertyName: String): Boolean {
            onAccess()
            return delegate.hasProperty(propertyName)
        }

        override fun getProperties(): MutableMap<String, *> {
            onAccess()
            return delegate.properties
        }

        override fun property(propertyName: String): Any? {
            onAccess()
            return delegate.property(propertyName)
        }

        override fun findProperty(propertyName: String): Any? {
            onAccess()
            return delegate.findProperty(propertyName)
        }

        override fun getLogger(): Logger {
            onAccess()
            return delegate.logger
        }

        override fun getLogging(): LoggingManager {
            onAccess()
            return delegate.logging
        }

        override fun configure(target: Any, configureClosure: Closure<*>): Any {
            onAccess()
            return delegate.configure(target, configureClosure)
        }

        override fun configure(targets: MutableIterable<*>, configureClosure: Closure<*>): MutableIterable<*> {
            onAccess()
            return delegate.configure(targets, configureClosure)
        }

        override fun <T : Any?> configure(targets: MutableIterable<T>, configureAction: Action<in T>): MutableIterable<T> {
            onAccess()
            return delegate.configure(targets, configureAction)
        }

        override fun getRepositories(): RepositoryHandler {
            onAccess()
            return delegate.repositories
        }

        override fun repositories(configureClosure: Closure<*>) {
            onAccess()
            delegate.repositories(configureClosure)
        }

        override fun getDependencies(): DependencyHandler {
            onAccess()
            return delegate.dependencies
        }

        override fun dependencies(configureClosure: Closure<*>) {
            onAccess()
            delegate.dependencies(configureClosure)
        }

        override fun getDependencyFactory(): DependencyFactory {
            onAccess()
            return delegate.dependencyFactory
        }

        override fun buildscript(configureClosure: Closure<*>) {
            onAccess()
            delegate.buildscript(configureClosure)
        }

        override fun copy(closure: Closure<*>): WorkResult {
            onAccess()
            return delegate.copy(closure)
        }

        override fun copy(action: Action<in CopySpec>): WorkResult {
            onAccess()
            return delegate.copy(action)
        }

        override fun copySpec(closure: Closure<*>): CopySpec {
            onAccess()
            return delegate.copySpec(closure)
        }

        override fun copySpec(action: Action<in CopySpec>): CopySpec {
            onAccess()
            return delegate.copySpec(action)
        }

        override fun copySpec(): CopySpec {
            onAccess()
            return delegate.copySpec()
        }

        override fun sync(action: Action<in SyncSpec>): WorkResult {
            onAccess()
            return delegate.sync(action)
        }

        override fun <T : Any?> container(type: Class<T>): NamedDomainObjectContainer<T> {
            onAccess()
            return delegate.container(type)
        }

        override fun <T : Any?> container(type: Class<T>, factory: NamedDomainObjectFactory<T>): NamedDomainObjectContainer<T> {
            onAccess()
            return delegate.container(type, factory)
        }

        override fun <T : Any?> container(type: Class<T>, factoryClosure: Closure<*>): NamedDomainObjectContainer<T> {
            onAccess()
            return delegate.container(type, factoryClosure)
        }

        override fun getResources(): ResourceHandler {
            onAccess()
            return delegate.resources
        }

        override fun getComponents(): SoftwareComponentContainer {
            onAccess()
            return delegate.components
        }

        override fun getNormalization(): InputNormalizationHandlerInternal {
            onAccess()
            return delegate.normalization
        }

        override fun normalization(configuration: Action<in InputNormalizationHandler>) {
            onAccess()
            delegate.normalization(configuration)
        }

        override fun dependencyLocking(configuration: Action<in DependencyLockingHandler>) {
            onAccess()
            delegate.dependencyLocking(configuration)
        }

        override fun getDependencyLocking(): DependencyLockingHandler {
            onAccess()
            return delegate.dependencyLocking
        }

        override fun getPlugins(): PluginContainer {
            onAccess()
            return delegate.plugins
        }

        override fun apply(closure: Closure<*>) {
            onAccess()
            delegate.apply(closure)
        }

        override fun apply(action: Action<in ObjectConfigurationAction>) {
            onAccess()
            delegate.apply(action)
        }

        override fun apply(options: MutableMap<String, *>) {
            onAccess()
            delegate.apply(options)
        }

        override fun getPluginManager(): PluginManagerInternal {
            onAccess()
            return delegate.pluginManager
        }

        override fun identityPath(name: String): Path {
            shouldNotBeUsed()
        }

        override fun projectPath(name: String): Path {
            shouldNotBeUsed()
        }

        override fun getModel(): ModelContainer<*> {
            shouldNotBeUsed()
        }

        override fun getBuildPath(): Path {
            shouldNotBeUsed()
        }

        override fun isScript(): Boolean {
            shouldNotBeUsed()
        }

        override fun isRootScript(): Boolean {
            shouldNotBeUsed()
        }

        override fun isPluginContext(): Boolean {
            shouldNotBeUsed()
        }

        override fun getDependencyMetaDataProvider(): DependencyMetaDataProvider {
            shouldNotBeUsed()
        }

        override fun getFileOperations(): FileOperations {
            shouldNotBeUsed()
        }

        override fun getProcessOperations(): ProcessOperations {
            shouldNotBeUsed()
        }

        override fun getConfigurationTargetIdentifier(): ConfigurationTargetIdentifier {
            shouldNotBeUsed()
        }

        override fun getParentIdentifier(): ProjectIdentifier {
            shouldNotBeUsed()
        }

        override fun getParent(): ProjectInternal? {
            return delegate.getParent(referrer)
        }

        override fun getParent(referrer: ProjectInternal): ProjectInternal? {
            return delegate.getParent(referrer)
        }

        override fun getRootProject(): ProjectInternal {
            return delegate.getRootProject(referrer)
        }

        override fun getRootProject(referrer: ProjectInternal): ProjectInternal {
            return delegate.getRootProject(referrer)
        }

        override fun evaluate(): Project {
            shouldNotBeUsed()
        }

        override fun bindAllModelRules(): ProjectInternal {
            shouldNotBeUsed()
        }

        override fun getTasks(): TaskContainerInternal {
            onAccess()
            return delegate.tasks
        }

        override fun getBuildScriptSource(): ScriptSource {
            shouldNotBeUsed()
        }

        override fun project(path: String): ProjectInternal {
            return delegate.project(referrer, path)
        }

        override fun project(referrer: ProjectInternal, path: String): ProjectInternal {
            return delegate.project(referrer, path)
        }

        override fun findProject(path: String): ProjectInternal? {
            return delegate.findProject(referrer, path)
        }

        override fun findProject(referrer: ProjectInternal, path: String): ProjectInternal? {
            return delegate.findProject(referrer, path)
        }

        override fun getInheritedScope(): DynamicObject {
            return delegate.inheritedScope
        }

        override fun getGradle(): GradleInternal {
            onAccess()
            return delegate.gradle
        }

        override fun getProjectEvaluationBroadcaster(): ProjectEvaluationListener {
            shouldNotBeUsed()
        }

        override fun addRuleBasedPluginListener(listener: RuleBasedPluginListener) {
            shouldNotBeUsed()
        }

        override fun prepareForRuleBasedPlugins() {
            shouldNotBeUsed()
        }

        override fun getFileResolver(): FileResolver {
            shouldNotBeUsed()
        }

        override fun getServices(): ServiceRegistry {
            shouldNotBeUsed()
        }

        override fun getServiceRegistryFactory(): ServiceRegistryFactory {
            shouldNotBeUsed()
        }

        override fun getStandardOutputCapture(): StandardOutputCapture {
            shouldNotBeUsed()
        }

        override fun getState(): ProjectStateInternal {
            onAccess()
            return delegate.state
        }

        override fun getExtensions(): ExtensionContainerInternal {
            onAccess()
            return delegate.extensions
        }

        override fun getConfigurationActions(): ProjectConfigurationActionContainer {
            shouldNotBeUsed()
        }

        override fun getModelRegistry(): ModelRegistry {
            shouldNotBeUsed()
        }

        override fun getClassLoaderScope(): ClassLoaderScope {
            shouldNotBeUsed()
        }

        override fun getBaseClassLoaderScope(): ClassLoaderScope {
            shouldNotBeUsed()
        }

        override fun setScript(script: Script) {
            shouldNotBeUsed()
        }

        override fun addDeferredConfiguration(configuration: Runnable) {
            shouldNotBeUsed()
        }

        override fun fireDeferredConfiguration() {
            shouldNotBeUsed()
        }

        override fun getProjectPath(): Path {
            return delegate.projectPath
        }

        override fun getIdentityPath(): Path {
            return delegate.identityPath
        }

        override fun stepEvaluationListener(listener: ProjectEvaluationListener, action: Action<ProjectEvaluationListener>): ProjectEvaluationListener? {
            shouldNotBeUsed()
        }

        override fun getOwner(): ProjectState {
            return delegate.owner
        }

        override fun getBuildscript(): ScriptHandlerInternal {
            onAccess()
            return delegate.buildscript
        }

        override fun newDetachedResolver(): ProjectInternal.DetachedResolver {
            shouldNotBeUsed()
        }

        fun shouldNotBeUsed(): Nothing {
            throw UnsupportedOperationException("This internal method should not be used.")
        }

        private
        fun onAccess() {
            val location = userCodeContext.location(null)
            val message = StructuredMessage.build {
                text("Cannot access project ")
                reference(delegate.identityPath.toString())
                text(" from project ")
                reference(referrer.identityPath.toString())
            }
            val exception = InvalidUserCodeException(message.toString().capitalized())
            problems.onProblem(
                PropertyProblem(location, message, exception, null)
            )
            coupledProjectsListener.onProjectReference(referrer.owner, delegate.owner)
            // Configure the target project, if it would normally be configured before the referring project
            if (delegate.compareTo(referrer) < 0 && delegate.parent != null) {
                delegate.owner.ensureConfigured()
            }
        }
    }
}<|MERGE_RESOLUTION|>--- conflicted
+++ resolved
@@ -122,16 +122,15 @@
         return delegate.getAllprojects(referrer, relativeTo).mapTo(LinkedHashSet()) { it.wrap(referrer) }
     }
 
-<<<<<<< HEAD
+    override fun gradleInstanceForProject(referrerProject: ProjectInternal, gradle: GradleInternal): GradleInternal {
+        return CrossProjectConfigurationReportingGradle.from(gradle, referrerProject)
+    }
+
     override fun parentProjectDynamicInheritedScope(referrerProject: ProjectInternal): DynamicObject? {
         val parent = referrerProject.parent ?: return null
         return CrossProjectModelAccessTrackingParentDynamicObject(
             parent, parent.inheritedScope, referrerProject, problems, coupledProjectsListener, userCodeContext, dynamicCallProblemReporting
         )
-=======
-    override fun gradleInstanceForProject(referrerProject: ProjectInternal, gradle: GradleInternal): GradleInternal {
-        return CrossProjectConfigurationReportingGradle.from(gradle, referrerProject)
->>>>>>> 56c251a4
     }
 
     private
