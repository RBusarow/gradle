/*
 * Copyright 2021 the original author or authors.
 *
 * Licensed under the Apache License, Version 2.0 (the "License");
 * you may not use this file except in compliance with the License.
 * You may obtain a copy of the License at
 *
 *      http://www.apache.org/licenses/LICENSE-2.0
 *
 * Unless required by applicable law or agreed to in writing, software
 * distributed under the License is distributed on an "AS IS" BASIS,
 * WITHOUT WARRANTIES OR CONDITIONS OF ANY KIND, either express or implied.
 * See the License for the specific language governing permissions and
 * limitations under the License.
 */

package org.gradle.configurationcache.isolated

class IsolatedProjectsAccessFromGroovyDslIntegrationTest extends AbstractIsolatedProjectsIntegrationTest {
    def "reports problem when build script uses #block block to apply plugins to another project"() {
        settingsFile << """
            include("a")
            include("b")
        """
        buildFile << """
            $block {
                plugins.apply('java-library')
            }
        """

        when:
        configurationCacheFails("assemble")

        then:
        fixture.assertStateStoredAndDiscarded {
            projectsConfigured(":", ":a", ":b")
            problem("Build file 'build.gradle': Cannot access project ':a' from project ':'")
            problem("Build file 'build.gradle': Cannot access project ':b' from project ':'")
        }

        where:
        block         | _
        "allprojects" | _
        "subprojects" | _
    }

    def "reports problem when build script uses #block block to access dynamically added elements"() {
        settingsFile << """
            include("a")
            include("b")
        """
        buildFile << """
            $block {
                plugins.apply('java-library')
                java { }
                java.sourceCompatibility
            }
        """

        when:
        configurationCacheFails("assemble")

        then:
        fixture.assertStateStoredAndDiscarded {
            projectsConfigured(":", ":a", ":b")
            problem("Build file 'build.gradle': Cannot access project ':a' from project ':'", 3)
            problem("Build file 'build.gradle': Cannot access project ':b' from project ':'", 3)
        }

        where:
        block                               | _
        "allprojects"                       | _
        "subprojects"                       | _
        "configure(childProjects.values())" | _
    }

    def "reports problem when build script uses #property property to apply plugins to another project"() {
        settingsFile << """
            include("a")
            include("b")
        """
        buildFile << """
            ${property}.each {
                it.plugins.apply('java-library')
            }
        """

        when:
        configurationCacheFails("assemble")

        then:
        fixture.assertStateStoredAndDiscarded {
            projectsConfigured(":", ":a", ":b")
            problem("Build file 'build.gradle': Cannot access project ':a' from project ':'")
            problem("Build file 'build.gradle': Cannot access project ':b' from project ':'")
        }

        where:
        property                 | _
        "allprojects"            | _
        "subprojects"            | _
        "childProjects.values()" | _
    }

    def "reports problem when build script uses project() block to apply plugins to another project"() {
        settingsFile << """
            include("a")
            include("b")
        """
        buildFile << """
            project(':a') {
                plugins.apply('java-library')
            }
        """

        when:
        configurationCacheFails("assemble")

        then:
        fixture.assertStateStoredAndDiscarded {
            projectsConfigured(":", ":a", ":b")
            problem("Build file 'build.gradle': Cannot access project ':a' from project ':'")
        }
    }

    def "reports problem when root project build script uses #expression method to apply plugins to another project"() {
        settingsFile << """
            include("a")
            include("b")
        """
        buildFile << """
            ${expression}.plugins.apply('java-library')
        """

        when:
        configurationCacheFails("assemble")

        then:
        fixture.assertStateStoredAndDiscarded {
            projectsConfigured(":", ":a", ":b")
            problem("Build file 'build.gradle': Cannot access project ':a' from project ':'")
        }

        where:
        expression          | _
        "project(':a')"     | _
        "findProject(':a')" | _
    }

    def "reports problem when child project build script uses #expression method to apply plugins to sibling project"() {
        settingsFile << """
            include("a")
            include("b")
        """
        file("a/build.gradle") << """
            ${expression}.plugins.apply('java-library')
        """

        when:
        configurationCacheFails("assemble")

        then:
        fixture.assertStateStoredAndDiscarded {
            projectsConfigured(":", ":a", ":b")
            problem("Build file 'a/build.gradle': Cannot access project '$target' from project ':a'")
        }

        where:
        expression          | target
        "project(':b')"     | ":b"
        "findProject(':b')" | ":b"
        "rootProject"       | ":"
        "parent"            | ":"
    }

    def "reports problem when root project build script uses chain of methods #chain { } to apply plugins to other projects"() {
        settingsFile << """
            include("a")
            include("b")
        """
        buildFile << """
            $chain { it.plugins.apply('java-library') }
        """

        when:
        configurationCacheFails("assemble")

        then:
        fixture.assertStateStoredAndDiscarded {
            projectsConfigured(":", ":a", ":b")
            problem("Build file 'build.gradle': Cannot access project ':a' from project ':'")
            problem("Build file 'build.gradle': Cannot access project ':b' from project ':'")
        }

        where:
        chain                                           | _
        "project(':').allprojects"                      | _
        "project(':').subprojects"                      | _
        "project('b').project(':').allprojects"         | _
        "project('b').project(':').subprojects"         | _
        "project(':').allprojects.each"                 | _
        "project(':').subprojects.each"                 | _
        "project('b').project(':').allprojects.each"    | _
        "project('b').project(':').subprojects.each"    | _
        "findProject('b').findProject(':').subprojects" | _
    }

    def "reports problem when project build script uses chain of methods #chain { } to apply plugins to other projects"() {
        settingsFile << """
            include("a")
            include("b")
        """
        file("a/build.gradle") << """
            $chain { it.plugins.apply('java-library') }
        """

        when:
        configurationCacheFails("assemble")

        then:
        fixture.assertStateStoredAndDiscarded {
            projectsConfigured(":", ":a", ":b")
            problem("Build file 'a/build.gradle': Cannot access project ':b' from project ':a'")
        }

        where:
        chain                                    | _
        "project(':').subprojects"               | _
        "project(':').subprojects.each"          | _
        "rootProject.subprojects"                | _
        "parent.subprojects"                     | _
        "project(':b').project(':').subprojects" | _
        "project(':b').parent.subprojects"       | _
        "project(':').project('b')"              | _
        "findProject(':').findProject('b').with" | _
    }

    def "reports problem when project build script uses chain of methods #chain { } to apply plugins to all projects"() {
        settingsFile << """
            include("a")
            include("b")
        """
        file("a/build.gradle") << """
            $chain { it.plugins.apply('java-library') }
        """

        when:
        configurationCacheFails("assemble")

        then:
        fixture.assertStateStoredAndDiscarded {
            projectsConfigured(":", ":a", ":b")
            problem("Build file 'a/build.gradle': Cannot access project ':' from project ':a'")
            problem("Build file 'a/build.gradle': Cannot access project ':b' from project ':a'")
        }

        where:
        chain                           | _
        "project(':').allprojects"      | _
        "project(':').allprojects.each" | _
    }

    def "reports cross-project model access in Gradle.#invocation"() {
        settingsFile << """
            include("a")
            include("b")
        """
        file("a/build.gradle") << """
            configure(gradle) {
                ${invocation} { println(it.buildDir) }
            }
        """

        when:
        configurationCacheFails(":a:help", ":b:help")

        then:
        fixture.assertStateStoredAndDiscarded {
            projectsConfigured(":", ":a", ":b")
            accessedProjects.each {
                problem("Build file 'a/build.gradle': Cannot access project '$it' from project ':a'")
            }
        }

        where:
        invocation               | accessedProjects
        "configure(rootProject)" | [":"]
        "rootProject"            | [":"]
        "allprojects"            | [":", ":b"]
        "beforeProject"          | [":b"]
        "afterProject"           | [":b"]
    }

    def "reports cross-project model access in composite build access to Gradle.#invocation"() {
        settingsFile << """
            include("a")
            includeBuild("include")
        """
        file("include/build.gradle") << """
            gradle.${invocation}.allprojects { if (it.path == ":") println(it.buildDir) }
        """

        when:
        configurationCacheFails(":include:help")

        then:
        fixture.assertStateStoredAndDiscarded {
            projectsConfigured(":include")
            problem("Build file 'include/build.gradle': Cannot access project ':' from project ':include'")
        }

        where:
        invocation | _
        "parent"   | _
        "root"     | _
    }

    def "reports cross-project model access from a listener added to Gradle.projectsEvaluated"() {
        settingsFile << """
            include("a")
            include("b")
        """
        file("a/build.gradle") << """
            gradle.projectsEvaluated {
                it.allprojects { println it.buildDir }
            }
        """

        when:
        configurationCacheFails(":a:help", ":b:help")

        then:
        fixture.assertStateStoredAndDiscarded {
            projectsConfigured(":", ":a", ":b")
            problem("Build file 'a/build.gradle': Cannot access project ':' from project ':a'")
            problem("Build file 'a/build.gradle': Cannot access project ':b' from project ':a'")
        }
    }

    def "reports cross-project model from ProjectEvaluationListener registered in Gradle.#invocation"() {
        settingsFile << """
            include("a")
            include("b")
        """
        file("a/build.gradle") << """
            class MyListener implements ProjectEvaluationListener {
                void beforeEvaluate(Project project) { }
                void afterEvaluate(Project project, ProjectState projectState) {
                    println project.buildDir
                }
            }
            gradle.$invocation(new MyListener())
        """

        when:
        configurationCacheFails(":a:help", ":b:help")

        then:
        fixture.assertStateStoredAndDiscarded {
            projectsConfigured(":", ":a", ":b")
            problem("Build file 'a/build.gradle': Cannot access project ':b' from project ':a'")
        }

        where:
        invocation                     | _
        "addListener"                  | _
        "addProjectEvaluationListener" | _
    }

    def "listener removal works properly in Gradle.#add + Gradle.#remove"() {
        settingsFile << """
            include("a")
            include("b")
        """
        file("a/build.gradle") << """
            class MyListener implements ProjectEvaluationListener {
                void beforeEvaluate(Project project) { }
                void afterEvaluate(Project project, ProjectState projectState) {
                    println project.buildDir
                }
            }
            def listener = new MyListener()
            gradle.$add(listener)
            gradle.$remove(listener)
        """

        when:
        configurationCacheRun(":a:help", ":b:help")

        then:
        fixture.assertStateStored {
            projectsConfigured(":", ":a", ":b")
        }

        where:
        add                            | remove
        "addListener"                  | "removeListener"
        "addProjectEvaluationListener" | "removeProjectEvaluationListener"
    }

<<<<<<< HEAD
    def "reports cross-project model access on #kind lookup in the parent project using `#expr`"() {
        settingsFile << """
            include("a")
        """
        file("build.gradle") << """
            $setExpr
        """
        file("a/build.gradle") << """
            println($expr)
        """

        when:
        configurationCacheFails(":a:help")
=======
    def "task graph should track cross-project model access in listeners with `#statement`"() {
        file("settings.gradle") << "include('a')"
        file("build.gradle") << """
            class MyListener implements TaskExecutionGraphListener {
                void graphPopulated(TaskExecutionGraph graph) {
                    graph.hasTask(":x:unknown")
                }
            }
            $statement
        """

        when:
        configurationCacheFails(":help", ":a:help")
>>>>>>> 9d24076f

        then:
        fixture.assertStateStoredAndDiscarded {
            projectsConfigured(":", ":a")
<<<<<<< HEAD
            problem("Build file 'a/build.gradle': Project ':a' cannot dynamically look up a $kind in the parent project ':'")
        }

        where:
        kind       | setExpr         | expr
        "property" | "ext.foo = 1"   | "foo"
        "property" | "ext.foo = 1"   | "hasProperty('foo')"
        "property" | "ext.foo = 1"   | "property('foo')"
        "property" | "ext.foo = 1"   | "findProperty('foo')"
        "property" | "ext.foo = 1"   | "getProperty('foo')"
        "property" | "ext.foo = 1"   | "properties"
        "method"   | "def foo() { }" | "foo()"
    }

    def 'no duplicate problems reported for dynamic property lookup in transitive parents'() {
        settingsFile << """
            include(":sub")
            include(":sub:sub-a")
            include(":sub:sub-b")
        """
        buildFile << """
            ext.foo = "fooValue"
        """
        file("sub/sub-a/build.gradle") << """
            println(foo)
        """
        file("sub/sub-b/build.gradle") << """
            println(foo)
        """

        when:
        configurationCacheFails(":sub:sub-a:help", ":sub:sub-b:help")

        then:
        fixture.assertStateStoredAndDiscarded {
            projectsConfigured(":", ":sub", ":sub:sub-a", ":sub:sub-b")
            problem("Build file 'sub/sub-a/build.gradle': Project ':sub:sub-a' cannot dynamically look up a property in the parent project ':sub'")
            problem("Build file 'sub/sub-b/build.gradle': Project ':sub:sub-b' cannot dynamically look up a property in the parent project ':sub'")
        }
    }

    def 'user code in dynamic property lookup triggers a new isolation problem'() {
        settingsFile << """
            include(":sub")
            include(":sub:sub-sub")
        """
        buildFile << """
            ext.foo = "fooValue"
        """
        file("sub/build.gradle") << """
            abstract class Unusual {
                Project p
                @Inject Unusual(Project p) { this.p = p }
                Object getBar() {
                    // TODO: p.foo is not covered yet!
                    p.property("foo")
                }
            }

            // Convention plugin members are exposed as members of the project
            convention.plugins['unusual'] = objects.newInstance(Unusual)
        """
        file("sub/sub-sub/build.gradle") << """
            println(bar)
        """

        when:
        configurationCacheFails(":sub:sub-sub:help")

        then:
        fixture.assertStateStoredAndDiscarded {
            projectsConfigured(":", ":sub", ":sub:sub-sub")
            problem("Build file 'sub/sub-sub/build.gradle': Project ':sub' cannot dynamically look up a property in the parent project ':'")
            problem("Build file 'sub/sub-sub/build.gradle': Project ':sub:sub-sub' cannot dynamically look up a property in the parent project ':sub'")
        }
=======
            problem("Build file 'build.gradle': Project ':' cannot access the tasks in the task graph that were created by other projects")
            failureCauseContains("Project ':' cannot access the tasks in the task graph that were created by other projects; tried to access ':x:unknown'")
        }

        where:
        statement                                                                                       | _
        "gradle.taskGraph.whenReady { graph -> graph.hasTask(':x:unknown') }"                           | _
        "gradle.taskGraph.addTaskExecutionGraphListener(new MyListener())"                              | _
    }

    def "checking cross-project model access in task graph call `#statement` with #tasksToRun, should succeed: #shouldSucceed"() {
        settingsFile << """
            include("b")
        """
        file("build.gradle") << """
            plugins {
                id("java")
            }
        """
        file("b/build.gradle") << """
            plugins {
                id("java")
            }
            dependencies {
                implementation(project(":"))
            }

            gradle.taskGraph.whenReady { graph ->
                $statement
            }
        """

        when:
        if (shouldSucceed) {
            configurationCacheRun(*tasksToRun)
        } else {
            configurationCacheFails(*tasksToRun)
        }

        then:
        if (shouldSucceed) {
            fixture.assertStateStored {
                projectsConfigured(":", ":b")
            }
        } else {
            fixture.assertStateStoredAndDiscarded {
                projectsConfigured(":", ":b")
                problem("Build file 'b/build.gradle': Project ':b' cannot access the tasks in the task graph that were created by other projects")
            }
        }

        where:
        statement                            | tasksToRun                       | shouldSucceed
        "graph.hasTask(':b:bTask')"          | [":b:help"]                      | true
        "graph.hasTask(':b:help')"           | [":b:help"]                      | true
        "graph.hasTask(':help')"             | [":b:help"]                      | false
        "graph.hasTask(':x:unknown')"        | [":b:help"]                      | false
        "graph.allTasks"                     | [":b:help"]                      | false
        "graph.allTasks"                     | [":b:help", ":help"]             | false
        "graph.getDependencies(help)"        | [":b:help"]                      | false
        "graph.getDependencies(compileJava)" | [":b:compileJava"]               | false
        "graph.filteredTasks"                | [":b:compileJava"]               | false
        "graph.filteredTasks"                | [":b:compileJava", "-x:classes"] | false
>>>>>>> 9d24076f
    }

    def "build script can query basic details of projects in allprojects block"() {
        settingsFile << """
            rootProject.name = "root"
            include("a")
            include("b")
        """
        buildFile << """
            plugins {
                id('java-library')
            }
            allprojects {
                println("project name = " + name)
                println("project path = " + path)
                println("project projectDir = " + projectDir)
                println("project rootDir = " + rootDir)
                it.name
                project.name
                project.path
                allprojects { }
            }
        """

        when:
        configurationCacheRun("assemble")

        then:
        fixture.assertStateStored {
            projectsConfigured(":", ":a", ":b")
        }
        outputContains("project name = root")
        outputContains("project name = a")
        outputContains("project name = b")
    }

    def "reports problem on #expr buildDependencies.getDependencies(...)"() {
        given:
        buildFile << """
            $setup
            def buildable = $expr
            configurations.create("test")
            println(buildable.buildDependencies.getDependencies(null))
        """

        when:
        configurationCacheFails(":help")

        then:
        fixture.assertStateStoredAndDiscarded {
            projectsConfigured(":")
            problem("Build file 'build.gradle': Project ':' cannot access task dependencies directly")
        }

        where:
        expr                                                       | setup
        "files()"                                                  | ""
        "files() + files()"                                        | ""
        "fileTree(buildDir)"                                       | ""
        "fileTree(buildDir) + fileTree(rootDir)"                   | ""
        "resources.text.fromFile('1.txt', 'UTF-8')"                | ""
        "fromTask"                                                 | "def fromTask = new Object() { def buildDependencies = tasks.help.taskDependencies }"
        "artifacts.add('default', new File('a.txt'))"              | "configurations.create('default')"
        "dependencies.project([path: ':', configuration: 'test'])" | "plugins { id('java') }"
        "configurations.compileClasspath"                          | "plugins { id('java') }"
        "configurations.compileClasspath.dependencies"             | "plugins { id('java') }"
        "sourceSets.main.java"                                     | "plugins { id('java') }"
        "sourceSets.main.output"                                   | "plugins { id('java') }"
        "configurations.apiElements.allArtifacts"                  | "plugins { id('java') }"
        "configurations.apiElements.allArtifacts.toList()[0]"      | "plugins { id('java') }"
        "testing.suites.test"                                      | "plugins { id('java'); id('jvm-test-suite') }"
        "testing.suites.test.targets.toList()[0]"                  | "plugins { id('java'); id('jvm-test-suite') }"
        "publishing.publications.maven.artifacts.toList()[0]"      | "plugins { id('java'); id('maven-publish') }; publishing.publications.create('maven', MavenPublication) { from(components['java']) }"
    }

    def "mentions the specific project and build file in getDependencies(...) problems"() {
        given:
        settingsFile << """
            include(":a")
            include(":a:b")
        """
        file("a/b/build.gradle") << """
            def buildable = files()
            println(buildable.buildDependencies.getDependencies(null))
        """

        when:
        configurationCacheFails(":a:b:help")

        then:
        fixture.assertStateStoredAndDiscarded {
            projectsConfigured(":", ":a", ":a:b")
            problem("Build file 'a/b/build.gradle': Project ':a:b' cannot access task dependencies directly")
        }
    }

    def "project can access itself"() {
        settingsFile << """
            rootProject.name = "root"
            include("a")
            include("b")
        """
        buildFile << """
            rootProject.plugins.apply('java-library')
            project(':').plugins.apply('java-library')
            project(':a').parent.plugins.apply('java-library')
        """

        when:
        configurationCacheRun("assemble")

        then:
        fixture.assertStateStored {
            projectsConfigured(":", ":a", ":b")
        }
    }
}<|MERGE_RESOLUTION|>--- conflicted
+++ resolved
@@ -398,21 +398,6 @@
         "addProjectEvaluationListener" | "removeProjectEvaluationListener"
     }
 
-<<<<<<< HEAD
-    def "reports cross-project model access on #kind lookup in the parent project using `#expr`"() {
-        settingsFile << """
-            include("a")
-        """
-        file("build.gradle") << """
-            $setExpr
-        """
-        file("a/build.gradle") << """
-            println($expr)
-        """
-
-        when:
-        configurationCacheFails(":a:help")
-=======
     def "task graph should track cross-project model access in listeners with `#statement`"() {
         file("settings.gradle") << "include('a')"
         file("build.gradle") << """
@@ -426,88 +411,10 @@
 
         when:
         configurationCacheFails(":help", ":a:help")
->>>>>>> 9d24076f
 
         then:
         fixture.assertStateStoredAndDiscarded {
             projectsConfigured(":", ":a")
-<<<<<<< HEAD
-            problem("Build file 'a/build.gradle': Project ':a' cannot dynamically look up a $kind in the parent project ':'")
-        }
-
-        where:
-        kind       | setExpr         | expr
-        "property" | "ext.foo = 1"   | "foo"
-        "property" | "ext.foo = 1"   | "hasProperty('foo')"
-        "property" | "ext.foo = 1"   | "property('foo')"
-        "property" | "ext.foo = 1"   | "findProperty('foo')"
-        "property" | "ext.foo = 1"   | "getProperty('foo')"
-        "property" | "ext.foo = 1"   | "properties"
-        "method"   | "def foo() { }" | "foo()"
-    }
-
-    def 'no duplicate problems reported for dynamic property lookup in transitive parents'() {
-        settingsFile << """
-            include(":sub")
-            include(":sub:sub-a")
-            include(":sub:sub-b")
-        """
-        buildFile << """
-            ext.foo = "fooValue"
-        """
-        file("sub/sub-a/build.gradle") << """
-            println(foo)
-        """
-        file("sub/sub-b/build.gradle") << """
-            println(foo)
-        """
-
-        when:
-        configurationCacheFails(":sub:sub-a:help", ":sub:sub-b:help")
-
-        then:
-        fixture.assertStateStoredAndDiscarded {
-            projectsConfigured(":", ":sub", ":sub:sub-a", ":sub:sub-b")
-            problem("Build file 'sub/sub-a/build.gradle': Project ':sub:sub-a' cannot dynamically look up a property in the parent project ':sub'")
-            problem("Build file 'sub/sub-b/build.gradle': Project ':sub:sub-b' cannot dynamically look up a property in the parent project ':sub'")
-        }
-    }
-
-    def 'user code in dynamic property lookup triggers a new isolation problem'() {
-        settingsFile << """
-            include(":sub")
-            include(":sub:sub-sub")
-        """
-        buildFile << """
-            ext.foo = "fooValue"
-        """
-        file("sub/build.gradle") << """
-            abstract class Unusual {
-                Project p
-                @Inject Unusual(Project p) { this.p = p }
-                Object getBar() {
-                    // TODO: p.foo is not covered yet!
-                    p.property("foo")
-                }
-            }
-
-            // Convention plugin members are exposed as members of the project
-            convention.plugins['unusual'] = objects.newInstance(Unusual)
-        """
-        file("sub/sub-sub/build.gradle") << """
-            println(bar)
-        """
-
-        when:
-        configurationCacheFails(":sub:sub-sub:help")
-
-        then:
-        fixture.assertStateStoredAndDiscarded {
-            projectsConfigured(":", ":sub", ":sub:sub-sub")
-            problem("Build file 'sub/sub-sub/build.gradle': Project ':sub' cannot dynamically look up a property in the parent project ':'")
-            problem("Build file 'sub/sub-sub/build.gradle': Project ':sub:sub-sub' cannot dynamically look up a property in the parent project ':sub'")
-        }
-=======
             problem("Build file 'build.gradle': Project ':' cannot access the tasks in the task graph that were created by other projects")
             failureCauseContains("Project ':' cannot access the tasks in the task graph that were created by other projects; tried to access ':x:unknown'")
         }
@@ -571,7 +478,100 @@
         "graph.getDependencies(compileJava)" | [":b:compileJava"]               | false
         "graph.filteredTasks"                | [":b:compileJava"]               | false
         "graph.filteredTasks"                | [":b:compileJava", "-x:classes"] | false
->>>>>>> 9d24076f
+    }
+
+    def "reports cross-project model access on #kind lookup in the parent project using `#expr`"() {
+        settingsFile << """
+            include("a")
+        """
+        file("build.gradle") << """
+            $setExpr
+        """
+        file("a/build.gradle") << """
+            println($expr)
+        """
+
+        when:
+        configurationCacheFails(":a:help")
+
+        then:
+        fixture.assertStateStoredAndDiscarded {
+            projectsConfigured(":", ":a")
+            problem("Build file 'a/build.gradle': Project ':a' cannot dynamically look up a $kind in the parent project ':'")
+        }
+
+        where:
+        kind       | setExpr         | expr
+        "property" | "ext.foo = 1"   | "foo"
+        "property" | "ext.foo = 1"   | "hasProperty('foo')"
+        "property" | "ext.foo = 1"   | "property('foo')"
+        "property" | "ext.foo = 1"   | "findProperty('foo')"
+        "property" | "ext.foo = 1"   | "getProperty('foo')"
+        "property" | "ext.foo = 1"   | "properties"
+        "method"   | "def foo() { }" | "foo()"
+    }
+
+    def 'no duplicate problems reported for dynamic property lookup in transitive parents'() {
+        settingsFile << """
+            include(":sub")
+            include(":sub:sub-a")
+            include(":sub:sub-b")
+        """
+        buildFile << """
+            ext.foo = "fooValue"
+        """
+        file("sub/sub-a/build.gradle") << """
+            println(foo)
+        """
+        file("sub/sub-b/build.gradle") << """
+            println(foo)
+        """
+
+        when:
+        configurationCacheFails(":sub:sub-a:help", ":sub:sub-b:help")
+
+        then:
+        fixture.assertStateStoredAndDiscarded {
+            projectsConfigured(":", ":sub", ":sub:sub-a", ":sub:sub-b")
+            problem("Build file 'sub/sub-a/build.gradle': Project ':sub:sub-a' cannot dynamically look up a property in the parent project ':sub'")
+            problem("Build file 'sub/sub-b/build.gradle': Project ':sub:sub-b' cannot dynamically look up a property in the parent project ':sub'")
+        }
+    }
+
+    def 'user code in dynamic property lookup triggers a new isolation problem'() {
+        settingsFile << """
+            include(":sub")
+            include(":sub:sub-sub")
+        """
+        buildFile << """
+            ext.foo = "fooValue"
+        """
+        file("sub/build.gradle") << """
+            abstract class Unusual {
+                Project p
+                @Inject Unusual(Project p) { this.p = p }
+                Object getBar() {
+                    // TODO: p.foo is not covered yet!
+                    p.property("foo")
+                }
+            }
+
+            // Convention plugin members are exposed as members of the project
+            convention.plugins['unusual'] = objects.newInstance(Unusual)
+        """
+        file("sub/sub-sub/build.gradle") << """
+            println(bar)
+        """
+
+        when:
+        configurationCacheFails(":sub:sub-sub:help")
+
+        then:
+        fixture.assertStateStoredAndDiscarded {
+            projectsConfigured(":", ":sub", ":sub:sub-sub")
+            problem("Build file 'sub/sub-sub/build.gradle': Project ':sub' cannot dynamically look up a property in the parent project ':'")
+            problem("Build file 'sub/sub-sub/build.gradle': Project ':sub:sub-sub' cannot dynamically look up a property in the parent project ':sub'")
+        }
     }
 
     def "build script can query basic details of projects in allprojects block"() {
