/*
 * Copyright 2022 the original author or authors.
 *
 * Licensed under the Apache License, Version 2.0 (the "License");
 * you may not use this file except in compliance with the License.
 * You may obtain a copy of the License at
 *
 *      http://www.apache.org/licenses/LICENSE-2.0
 *
 * Unless required by applicable law or agreed to in writing, software
 * distributed under the License is distributed on an "AS IS" BASIS,
 * WITHOUT WARRANTIES OR CONDITIONS OF ANY KIND, either express or implied.
 * See the License for the specific language governing permissions and
 * limitations under the License.
 */

package org.gradle.api.tasks

import org.gradle.integtests.fixtures.AbstractIntegrationSpec
import org.gradle.integtests.fixtures.AvailableJavaHomes
import org.gradle.integtests.fixtures.executer.GradleContextualExecuter
import org.gradle.integtests.fixtures.jvm.JavaToolchainBuildOperationsFixture
import org.gradle.integtests.fixtures.jvm.JavaToolchainFixture
import org.gradle.integtests.fixtures.versions.KotlinGradlePluginVersions
import org.gradle.internal.jvm.Jvm
import org.gradle.internal.jvm.inspection.JvmInstallationMetadata
import org.gradle.internal.os.OperatingSystem
import org.gradle.test.fixtures.file.TestFile
import org.gradle.util.internal.TextUtil
import org.gradle.util.internal.VersionNumber
import spock.lang.Issue

class JavaToolchainBuildOperationsIntegrationTest extends AbstractIntegrationSpec implements JavaToolchainFixture, JavaToolchainBuildOperationsFixture {

    static kgpLatestVersions = new KotlinGradlePluginVersions().latests

    def setup() {
        captureBuildOperations()

        buildFile << """
            apply plugin: "java"

            ${mavenCentralRepository()}
            dependencies {
                testImplementation 'junit:junit:4.13'
            }
        """
    }

    @Issue("https://github.com/gradle/gradle/issues/21386")
    def "emits toolchain usages for a build #configureToolchain configured toolchain for '#task' task"() {
        JvmInstallationMetadata jdkMetadata
        if (configureToolchain == "without") {
            jdkMetadata = AvailableJavaHomes.getJvmInstallationMetadata(Jvm.current())
        } else {
            jdkMetadata = AvailableJavaHomes.getJvmInstallationMetadata(AvailableJavaHomes.differentJdk)

            if (configureToolchain == "with java plugin") {
                configureJavaPluginToolchainVersion(jdkMetadata)
            } else if (configureToolchain == "with per task") {
                configureToolchainPerTask(jdkMetadata)
            } else if (configureToolchain == "with java plugin and per task") {
                configureJavaPluginToolchainVersion(AvailableJavaHomes.getJvmInstallationMetadata(Jvm.current()))
                configureToolchainPerTask(jdkMetadata)
            } else {
                throw new IllegalArgumentException("Unknown configureToolchain: " + configureToolchain)
            }
        }

        file("src/main/java/Foo.java") << """
            /**
             * This is a {@code Foo} class.
             */
            public class Foo {}
        """

        file("src/test/java/FooTest.java") << """
            public class FooTest {
                @org.junit.Test
                public void test() {}
            }
        """

        when:
        withInstallations(jdkMetadata).run(task)
        def events = toolchainEvents(task)
        then:
        executedAndNotSkipped(task)
        assertToolchainUsages(events, jdkMetadata, tool)

        when:
        withInstallations(jdkMetadata).run(task)
        events = toolchainEvents(task)
        then:
        skipped(task)
        assertToolchainUsages(events, jdkMetadata, tool)

        where:
        task           | tool           | configureToolchain
        ":compileJava" | "JavaCompiler" | "with java plugin"
        ":compileJava" | "JavaCompiler" | "with per task"
        ":compileJava" | "JavaCompiler" | "with java plugin and per task"
        ":compileJava" | "JavaCompiler" | "without"
        ":test"        | "JavaLauncher" | "with java plugin"
        ":test"        | "JavaLauncher" | "with per task"
        ":test"        | "JavaLauncher" | "with java plugin and per task"
        ":test"        | "JavaLauncher" | "without"
        ":javadoc"     | "JavadocTool"  | "with java plugin"
        ":javadoc"     | "JavadocTool"  | "with per task"
        ":javadoc"     | "JavadocTool"  | "with java plugin and per task"
        ":javadoc"     | "JavadocTool"  | "without"
    }

    def "emits toolchain usages for a custom task that uses a toolchain property"() {
        def task = ":myToolchainTask"

        JvmInstallationMetadata jdkMetadata = AvailableJavaHomes.getJvmInstallationMetadata(AvailableJavaHomes.differentJdk)

        buildFile << """
            abstract class ToolchainTask extends DefaultTask {
                @Nested
                abstract Property<JavaLauncher> getLauncher1()
                @OutputFile
                abstract RegularFileProperty getOutputFile()

                @TaskAction
                void myAction() {
                    def output = outputFile.get().asFile
                    output << launcher1.get().executablePath
                }
            }

            tasks.register("myToolchainTask", ToolchainTask) {
                outputFile = layout.buildDirectory.file("output.txt")
                launcher1 = javaToolchains.launcherFor {
                    languageVersion = JavaLanguageVersion.of(${jdkMetadata.languageVersion.majorVersion})
                }
            }
        """

        when:
        withInstallations(jdkMetadata).run(task)
        def events = toolchainEvents(task)
        then:
        executedAndNotSkipped(task)
        assertToolchainUsages(events, jdkMetadata, "JavaLauncher")

        when:
        withInstallations(jdkMetadata).run(task)
        events = toolchainEvents(task)
        then:
        skipped(task)
        assertToolchainUsages(events, jdkMetadata, "JavaLauncher")
    }

    def "emits toolchain usages for a custom task that uses two different toolchains"() {
        def task = ":myToolchainTask"

        JvmInstallationMetadata jdkMetadata1 = AvailableJavaHomes.getJvmInstallationMetadata(Jvm.current())
        JvmInstallationMetadata jdkMetadata2 = AvailableJavaHomes.getJvmInstallationMetadata(AvailableJavaHomes.differentVersion)

        buildFile << """
            abstract class ToolchainTask extends DefaultTask {
                @Nested
                abstract Property<JavaLauncher> getLauncher1()
                @Nested
                abstract Property<JavaLauncher> getLauncher2()
                @OutputFile
                abstract RegularFileProperty getOutputFile()

                @TaskAction
                void myAction() {
                    def output = outputFile.get().asFile
                    output << launcher1.get().executablePath
                    output << launcher2.get().executablePath
                }
            }

            tasks.register("myToolchainTask", ToolchainTask) {
                outputFile = layout.buildDirectory.file("output.txt")
                launcher1 = javaToolchains.launcherFor {
                    languageVersion = JavaLanguageVersion.of(${jdkMetadata1.languageVersion.majorVersion})
                }
                launcher2 = javaToolchains.launcherFor {
                    languageVersion = JavaLanguageVersion.of(${jdkMetadata2.languageVersion.majorVersion})
                }
            }
        """

        when:
        withInstallations(jdkMetadata1, jdkMetadata2).run(task)
        def events = toolchainEvents(task)
        def events1 = filterByJavaVersion(events, jdkMetadata1)
        def events2 = filterByJavaVersion(events, jdkMetadata2)
        then:
        executedAndNotSkipped(task)
        events.size() > 0
        events.size() == events1.size() + events2.size() // no events from other toolchains
        assertToolchainUsages(events1, jdkMetadata1, "JavaLauncher")
        assertToolchainUsages(events2, jdkMetadata2, "JavaLauncher")

        when:
        withInstallations(jdkMetadata1, jdkMetadata2).run(task)
        events = toolchainEvents(task)
        events1 = filterByJavaVersion(events, jdkMetadata1)
        events2 = filterByJavaVersion(events, jdkMetadata2)
        then:
        skipped(task)
        events.size() > 0
        events.size() == events1.size() + events2.size() // no events from other toolchains
        assertToolchainUsages(events1, jdkMetadata1, "JavaLauncher")
        assertToolchainUsages(events2, jdkMetadata2, "JavaLauncher")
    }

    def "emits toolchain usages for custom tasks each using a different toolchain"() {
        JvmInstallationMetadata jdkMetadata1 = AvailableJavaHomes.getJvmInstallationMetadata(Jvm.current())
        JvmInstallationMetadata jdkMetadata2 = AvailableJavaHomes.getJvmInstallationMetadata(AvailableJavaHomes.differentVersion)

        buildFile << """
            abstract class ToolchainTask extends DefaultTask {
                @Nested
                abstract Property<JavaLauncher> getLauncher1()
                @OutputFile
                abstract RegularFileProperty getOutputFile()

                @TaskAction
                void myAction() {
                    def output = outputFile.get().asFile
                    output << launcher1.get().executablePath
                }
            }

            tasks.register("myToolchainTask1", ToolchainTask) {
                outputFile = layout.buildDirectory.file("output1.txt")
                launcher1 = javaToolchains.launcherFor {
                    languageVersion = JavaLanguageVersion.of(${jdkMetadata1.languageVersion.majorVersion})
                }
            }

            tasks.register("myToolchainTask2", ToolchainTask) {
                outputFile = layout.buildDirectory.file("output2.txt")
                launcher1 = javaToolchains.launcherFor {
                    languageVersion = JavaLanguageVersion.of(${jdkMetadata2.languageVersion.majorVersion})
                }
            }
        """

        when:
        withInstallations(jdkMetadata1, jdkMetadata2).run(":myToolchainTask1", ":myToolchainTask2")
        def events1 = toolchainEvents(":myToolchainTask1")
        def events2 = toolchainEvents(":myToolchainTask2")
        then:
        executedAndNotSkipped(":myToolchainTask1", ":myToolchainTask2")
        assertToolchainUsages(events1, jdkMetadata1, "JavaLauncher")
        assertToolchainUsages(events2, jdkMetadata2, "JavaLauncher")

        when:
        withInstallations(jdkMetadata1, jdkMetadata2).run(":myToolchainTask1", ":myToolchainTask2")
        events1 = toolchainEvents(":myToolchainTask1")
        events2 = toolchainEvents(":myToolchainTask2")
        then:
        skipped(":myToolchainTask1", ":myToolchainTask2")
        assertToolchainUsages(events1, jdkMetadata1, "JavaLauncher")
        assertToolchainUsages(events2, jdkMetadata2, "JavaLauncher")
    }

    def "emits toolchain usages for compilation that configures #option via fork options"() {
        JvmInstallationMetadata curJdk = AvailableJavaHomes.getJvmInstallationMetadata(Jvm.current())
        JvmInstallationMetadata jdkMetadata = AvailableJavaHomes.getJvmInstallationMetadata(AvailableJavaHomes.differentJdk)
        def path = TextUtil.normaliseFileSeparators(jdkMetadata.javaHome.toString() + appendPath)

        def compatibilityVersion = [curJdk, jdkMetadata].collect { it.languageVersion }.min()

        buildFile << """
            compileJava {
                options.fork = true
                ${configure.replace("<path>", path)}
                sourceCompatibility = "${compatibilityVersion}"
                targetCompatibility = "${compatibilityVersion}"
            }
        """

        file("src/main/java/Foo.java") << """
            public class Foo {}
        """

        def task = ":compileJava"

        when:
        withInstallations(jdkMetadata).run(task)
        def events = toolchainEvents(task)
        then:
        executedAndNotSkipped(task)
        assertToolchainUsages(events, jdkMetadata, "JavaCompiler")

        when:
        withInstallations(jdkMetadata).run(task)
        events = toolchainEvents(task)
        then:
        skipped(task)
        assertToolchainUsages(events, jdkMetadata, "JavaCompiler")

        where:
        option       | configure                                       | appendPath
        "java home"  | 'options.forkOptions.javaHome = file("<path>")' | ''
        "executable" | 'options.forkOptions.executable = "<path>"'     | OperatingSystem.current().getExecutableName('/bin/javac')
    }

    @Issue("https://github.com/gradle/gradle/issues/21367")
    def "emits toolchain usages for test that configures executable path"() {
        JvmInstallationMetadata jdkMetadata = AvailableJavaHomes.getJvmInstallationMetadata(AvailableJavaHomes.differentVersion)

        buildFile << """
            compileTestJava {
                javaCompiler = javaToolchains.compilerFor {
                    languageVersion = JavaLanguageVersion.of(${jdkMetadata.languageVersion.majorVersion})
                }
            }

            def javaExecutable = javaToolchains.launcherFor {
                languageVersion = JavaLanguageVersion.of(${jdkMetadata.languageVersion.majorVersion})
            }.get().executablePath

            test {
                executable = javaExecutable
            }
        """

        file("src/test/java/FooTest.java") << """
            public class FooTest {
                @org.junit.Test
                public void test() {}
            }
        """

        def task = ":test"

        when:
        withInstallations(jdkMetadata).run(task)
        def events = toolchainEvents(task)
        then:
        executedAndNotSkipped(task)
        assertToolchainUsages(events, jdkMetadata, "JavaLauncher")

        when:
        withInstallations(jdkMetadata).run(task)
        events = toolchainEvents(task)
        then:
        skipped(task)
        assertToolchainUsages(events, jdkMetadata, "JavaLauncher")
    }

    def "emits toolchain usages for test that configures executable path overriding toolchain java extension"() {
        JvmInstallationMetadata jdkMetadata1 = AvailableJavaHomes.getJvmInstallationMetadata(AvailableJavaHomes.differentVersion)
        JvmInstallationMetadata jdkMetadata2 = AvailableJavaHomes.getJvmInstallationMetadata(AvailableJavaHomes.getDifferentVersion(jdkMetadata1.languageVersion))

        def minJdk = [jdkMetadata1, jdkMetadata2].min { it.languageVersion }
        def maxJdk = [jdkMetadata1, jdkMetadata2].max { it.languageVersion }

        configureJavaPluginToolchainVersion(minJdk)

        buildFile << """
            def javaExecutable = javaToolchains.launcherFor {
                languageVersion = JavaLanguageVersion.of(${maxJdk.languageVersion.majorVersion})
            }.get().executablePath

            test {
                executable = javaExecutable
            }
        """

        file("src/test/java/FooTest.java") << """
            public class FooTest {
                @org.junit.Test
                public void test() {}
            }
        """

        def task = ":test"

        when:
        withInstallations(minJdk, maxJdk).run(task)
        def events = toolchainEvents(task)
        then:
        executedAndNotSkipped(task)
        assertToolchainUsages(events, maxJdk, "JavaLauncher")

        when:
        withInstallations(minJdk, maxJdk).run(task)
        events = toolchainEvents(task)
        then:
        skipped(task)
        assertToolchainUsages(events, maxJdk, "JavaLauncher")
    }

    @Issue("https://github.com/gradle/gradle/issues/21368")
    def "emits toolchain usages when configuring toolchains for #kotlinPlugin Kotlin plugin '#kotlinPluginVersion'"() {
        JvmInstallationMetadata jdkMetadata = AvailableJavaHomes.getJvmInstallationMetadata(AvailableJavaHomes.differentVersion)

        given:
        // override setup
        buildFile.text = """
            plugins {
                id("org.jetbrains.kotlin.jvm") version "$kotlinPluginVersion"
            }
            ${mavenCentralRepository()}
            dependencies {
                testImplementation 'junit:junit:4.13'
            }
            kotlin {
                jvmToolchain {
                    languageVersion = JavaLanguageVersion.of(${jdkMetadata.languageVersion.majorVersion})
                }
            }
        """
        file("src/main/kotlin/Foo.kt") << """
            class Foo {
                fun random() = 4
            }
        """
        file("src/test/kotlin/FooTest.kt") << """
            class FooTest {
                @org.junit.Test
                fun test() {}
            }
        """

        and:
        def kotlinVersionNumber = VersionNumber.parse(kotlinPluginVersion)
        def isKotlin1dot6 = kotlinVersionNumber.baseVersion < VersionNumber.parse("1.7.0")
        def isKotlin1dot8 = kotlinVersionNumber.baseVersion >= VersionNumber.parse("1.8.0")

        when:
<<<<<<< HEAD
        if (kotlinPlugin == '1.6') {
            executer.expectDocumentedDeprecationWarning('The org.gradle.api.plugins.WarPluginConvention type has been deprecated. This is scheduled to be removed in Gradle 9.0. Consult the upgrading guide for further information: https://docs.gradle.org/current/userguide/upgrading_version_7.html#base_convention_deprecation')
=======
        if (isKotlin1dot6) {
            def wrapUtilWarning = "The org.gradle.util.WrapUtil type has been deprecated. " +
                "This is scheduled to be removed in Gradle 9.0. " +
                "Consult the upgrading guide for further information: " +
                "https://docs.gradle.org/current/userguide/upgrading_version_7.html#org_gradle_util_reports_deprecations"
            if (GradleContextualExecuter.isConfigCache()) {
                executer.expectDocumentedDeprecationWarning(wrapUtilWarning)
            } else {
                executer.beforeExecute {
                    executer.expectDocumentedDeprecationWarning(wrapUtilWarning)
                }
            }
            executer.expectDocumentedDeprecationWarning(
                "The AbstractCompile.destinationDir property has been deprecated. " +
                    "This is scheduled to be removed in Gradle 9.0. " +
                    "Please use the destinationDirectory property instead. " +
                    "Consult the upgrading guide for further information: https://docs.gradle.org/current/userguide/upgrading_version_7.html#compile_task_wiring")
            executer.expectDocumentedDeprecationWarning(
                "The Project.getConvention() method has been deprecated. " +
                    "This is scheduled to be removed in Gradle 9.0. " +
                    "Consult the upgrading guide for further information: " +
                    "https://docs.gradle.org/current/userguide/upgrading_version_8.html#deprecated_access_to_conventions")
            executer.expectDocumentedDeprecationWarning(
                "The org.gradle.api.plugins.Convention type has been deprecated. " +
                    "This is scheduled to be removed in Gradle 9.0. " +
                    "Consult the upgrading guide for further information: " +
                    "https://docs.gradle.org/current/userguide/upgrading_version_8.html#deprecated_access_to_conventions")
>>>>>>> 211ae196
        }
        withInstallations(jdkMetadata).run(":compileKotlin", ":test")
        def eventsOnCompile = toolchainEvents(":compileKotlin")
        def eventsOnTest = toolchainEvents(":test")

        then:
        executedAndNotSkipped(":compileKotlin", ":test")
        println(eventsOnCompile)
        if (isKotlin1dot8) {
            // Kotlin 1.8 uses both launcher and compiler
            assertToolchainUsages(eventsOnCompile, jdkMetadata, "JavaLauncher", "JavaCompiler")
        } else {
            // The tool is a launcher with Kotlin < 1.8, because it runs own compilation in a Java VM
            assertToolchainUsages(eventsOnCompile, jdkMetadata, "JavaLauncher")
        }
        // Even though we only configure the toolchain within the `kotlin` block,
        // it actually affects the java launcher selected by the test task.
        assertToolchainUsages(eventsOnTest, jdkMetadata, "JavaLauncher")

        when:
        if (isKotlin1dot6 && GradleContextualExecuter.notConfigCache) {
            executer.expectDocumentedDeprecationWarning(
                "The Project.getConvention() method has been deprecated. " +
                    "This is scheduled to be removed in Gradle 9.0. " +
                    "Consult the upgrading guide for further information: " +
                    "https://docs.gradle.org/current/userguide/upgrading_version_8.html#deprecated_access_to_conventions")
            executer.expectDocumentedDeprecationWarning(
                "The org.gradle.api.plugins.Convention type has been deprecated. " +
                    "This is scheduled to be removed in Gradle 9.0. " +
                    "Consult the upgrading guide for further information: " +
                    "https://docs.gradle.org/current/userguide/upgrading_version_8.html#deprecated_access_to_conventions")
        }
        withInstallations(jdkMetadata).run(":compileKotlin", ":test")
        eventsOnCompile = toolchainEvents(":compileKotlin")
        eventsOnTest = toolchainEvents(":test")

        then:
        if (isKotlin1dot6 && Jvm.current().javaVersion.java8 && GradleContextualExecuter.configCache) {
            // For Kotlin 1.6 the compilation is not up-to-date with configuration caching when running on Java 8
            executedAndNotSkipped(":compileKotlin")
        } else {
            skipped(":compileKotlin", ":test")
        }
        assertToolchainUsages(eventsOnCompile, jdkMetadata, "JavaLauncher")
        assertToolchainUsages(eventsOnTest, jdkMetadata, "JavaLauncher")

        where:
        kotlinPlugin | _
        "1.6"        | _
        "1.7"        | _
        "latest"     | _

        kotlinPluginVersion = kotlinPlugin == "latest" ? kgpLatestVersions.last() : latestStableKotlinPluginVersion(kotlinPlugin)
    }

    def "emits toolchain usages when task fails for 'compileJava' task"() {
        def task = ":compileJava"

        JvmInstallationMetadata jdkMetadata = AvailableJavaHomes.getJvmInstallationMetadata(AvailableJavaHomes.differentJdk)

        configureJavaPluginToolchainVersion(jdkMetadata)

        file("src/main/java/Foo.java") << """
            public class Foo extends Oops {}
        """

        when:
        withInstallations(jdkMetadata).fails(task)
        def events = toolchainEvents(task)
        then:
        failureDescriptionStartsWith("Execution failed for task '${task}'.")
        failureHasCause("Compilation failed; see the compiler error output for details.")
        result.assertHasErrorOutput("Foo.java:2: error: cannot find symbol")
        assertToolchainUsages(events, jdkMetadata, "JavaCompiler")
    }

    def "emits toolchain usages when task fails for 'test' task"() {
        def task = ":test"

        JvmInstallationMetadata jdkMetadata = AvailableJavaHomes.getJvmInstallationMetadata(AvailableJavaHomes.differentJdk)

        configureJavaPluginToolchainVersion(jdkMetadata)

        file("src/test/java/FooTest.java") << """
            public class FooTest {
                @org.junit.Test
                public void test() { org.junit.Assert.assertEquals(1, 2); }
            }
        """

        when:
        withInstallations(jdkMetadata).fails(task)
        def events = toolchainEvents(task)
        then:
        failureDescriptionStartsWith("Execution failed for task '${task}'.")
        failureHasCause("There were failing tests.")
        assertToolchainUsages(events, jdkMetadata, "JavaLauncher")
    }

    def "emits toolchain usages when task fails for 'javadoc' task"() {
        def task = ":javadoc"

        JvmInstallationMetadata jdkMetadata = AvailableJavaHomes.getJvmInstallationMetadata(AvailableJavaHomes.differentJdk)

        configureJavaPluginToolchainVersion(jdkMetadata)

        file("src/main/java/Foo.java") << """
            /**
             * This is a {@link Oops} class.
             */
            public class Foo {}
        """

        when:
        withInstallations(jdkMetadata).fails(task)
        def events = toolchainEvents(task)
        then:
        failureDescriptionStartsWith("Execution failed for task '${task}'.")
        failureCauseContains("Javadoc generation failed")
        assertToolchainUsages(events, jdkMetadata, "JavadocTool")
    }

    def "ignores toolchain usages at configuration time"() {
        JvmInstallationMetadata jdkMetadata = AvailableJavaHomes.getJvmInstallationMetadata(AvailableJavaHomes.differentJdk)
        buildFile << """
            println(javaToolchains.launcherFor {
                languageVersion = JavaLanguageVersion.of(${jdkMetadata.languageVersion.majorVersion})
            }.get().executablePath)

            task myTask {
                doLast {
                    println "Hello from \${name}"
                }
            }
        """

        when:
        withInstallations(jdkMetadata).run(":myTask")
        def events = toolchainEvents(":myTask")

        then:
        events.size() == 0
        output.contains(jdkMetadata.javaHome.toString())
    }

    private TestFile configureToolchainPerTask(JvmInstallationMetadata jdkMetadata) {
        buildFile << """
            compileJava {
                javaCompiler = javaToolchains.compilerFor {
                    languageVersion = JavaLanguageVersion.of(${jdkMetadata.languageVersion.majorVersion})
                }
            }

            compileTestJava {
                javaCompiler = javaToolchains.compilerFor {
                    languageVersion = JavaLanguageVersion.of(${jdkMetadata.languageVersion.majorVersion})
                }
            }

            test {
                javaLauncher = javaToolchains.launcherFor {
                    languageVersion = JavaLanguageVersion.of(${jdkMetadata.languageVersion.majorVersion})
                }
            }

            javadoc {
                javadocTool = javaToolchains.javadocToolFor {
                    languageVersion = JavaLanguageVersion.of(${jdkMetadata.languageVersion.majorVersion})
                }
            }
        """
    }

    private static String latestStableKotlinPluginVersion(String major) {
        return kgpLatestVersions.findAll { it.startsWith(major) && !it.contains("-") }.last()
    }
}<|MERGE_RESOLUTION|>--- conflicted
+++ resolved
@@ -431,10 +431,6 @@
         def isKotlin1dot8 = kotlinVersionNumber.baseVersion >= VersionNumber.parse("1.8.0")
 
         when:
-<<<<<<< HEAD
-        if (kotlinPlugin == '1.6') {
-            executer.expectDocumentedDeprecationWarning('The org.gradle.api.plugins.WarPluginConvention type has been deprecated. This is scheduled to be removed in Gradle 9.0. Consult the upgrading guide for further information: https://docs.gradle.org/current/userguide/upgrading_version_7.html#base_convention_deprecation')
-=======
         if (isKotlin1dot6) {
             def wrapUtilWarning = "The org.gradle.util.WrapUtil type has been deprecated. " +
                 "This is scheduled to be removed in Gradle 9.0. " +
@@ -447,6 +443,10 @@
                     executer.expectDocumentedDeprecationWarning(wrapUtilWarning)
                 }
             }
+            executer.expectDocumentedDeprecationWarning(
+                "The org.gradle.api.plugins.WarPluginConvention type has been deprecated. " +
+                    "This is scheduled to be removed in Gradle 9.0. " +
+                    "Consult the upgrading guide for further information: https://docs.gradle.org/current/userguide/upgrading_version_7.html#base_convention_deprecation")
             executer.expectDocumentedDeprecationWarning(
                 "The AbstractCompile.destinationDir property has been deprecated. " +
                     "This is scheduled to be removed in Gradle 9.0. " +
@@ -462,7 +462,6 @@
                     "This is scheduled to be removed in Gradle 9.0. " +
                     "Consult the upgrading guide for further information: " +
                     "https://docs.gradle.org/current/userguide/upgrading_version_8.html#deprecated_access_to_conventions")
->>>>>>> 211ae196
         }
         withInstallations(jdkMetadata).run(":compileKotlin", ":test")
         def eventsOnCompile = toolchainEvents(":compileKotlin")
